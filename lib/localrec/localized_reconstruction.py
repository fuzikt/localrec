--- conflicted
+++ resolved
@@ -125,7 +125,7 @@
 def create_subparticles(particle, symmetry_matrices, subparticle_vector_list,
                         part_image_size, randomize, output,
                         unique, subparticles_total, align_subparticles,
-                        subtract_masked_map, filters):
+                        subtract_masked_map, do_create_star, filters):
     """ Obtain all subparticles from a given particle and set
     the properties of each such subparticle. """
 
@@ -212,11 +212,11 @@
         subtracted = clone_subtracted_subparticles(subparticles)
 
     # To preserve numbering, ALL sub-particles are written to STAR files before filtering
-
-    starfile = "%s/%s.star" % (output, part_filename)
-    create_star(subparticles, starfile)
-    if subtract_masked_map:
-        create_star(subtracted, add_suffix(starfile))
+    if do_create_star:
+        starfile = "%s/%s.star" % (output, part_filename)
+        create_star(subparticles, starfile)
+        if subtract_masked_map:
+            create_star(subtracted, add_suffix(starfile))
 
     if filters:
         subparticles = filter_subparticles(subparticles, filters)
@@ -447,11 +447,8 @@
 def write_output_starfiles(labels, mdOut, mdOutSub, output):
 
     labels.extend(['rlnCoordinateX', 'rlnCoordinateY', 'rlnMicrographName'])
-<<<<<<< HEAD
+
     print "\nWriting output STAR files."
-=======
-    print "Writing output STAR files."
->>>>>>> 9e3aeaa4
 
     starfile1 = output + ".star"
     print " Parameters for subparticles: \n      *** %s **" % starfile1
