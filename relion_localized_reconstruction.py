--- conflicted
+++ resolved
@@ -42,46 +42,26 @@
 
     def define_parser(self):
         self.parser = argparse.ArgumentParser(
-<<<<<<< HEAD
             description="Localised reconstruction of subparticles. Normally the script is run in three steps:"
                         "1. Prepare particles. "
                         "2. Create subparticles. "
-                        "3. Extract subparticles. ")
-=======
-            description="Calculates the coordinates and Euler angles for the "
-                        "subparticles defined by a vector and symmetry point "
-                        "group. Typically the script is run in four parts:"
-                        "1. Split particle stacks."
-                        "2. Create STAR files for extracting subparticles from particle stacks."
-                        "3. Extract subparticles."
+                        "3. Extract subparticles. "
                         "4. Reconstruct a volume from subparticles.")
->>>>>>> 9e3aeaa4
         required = self.parser.add_argument_group('required arguments')
         add = self.parser.add_argument  # shortcut
         addr = required.add_argument
 
         add('input_star', help="Input STAR filename with particles.")
-<<<<<<< HEAD
         add('--prepare_particles', action='store_true',
             help="Prepare particles for extracting subparticles.")
         add('--create_subparticles', action='store_true',
             help="Calculate the cooridnates and Euler angles for the subparticles.")
         add('--extract_subparticles', action='store_true',
             help="Extract subparticles from particle images.")
-        add('--masked_map',
-            help="Create another set of particles with partial signal subtraction using this map.")
-=======
-        add('--split_stacks', action='store_true',
-            help="Split particle stacks (needs to be done once).")
-        add('--create_star', action='store_true',
-            help="Create new STAR files for extracting subparticles.")
-        add('--extract_subparticles', action='store_true',
-            help="Extract subparticles from particle images.")
         add('--reconstruct', action='store_true',
             help="Reconstruct a volume from subparticles.")
         add('--masked_map',
-            help="Map with density to be subtracted from particle images.")
->>>>>>> 9e3aeaa4
+            help="Create another set of particles with partial signal subtraction using this map.")
         addr('--angpix', type=float, help="Pixel size (A).", required=True)
         add('--maxres', type=float, help="Resolution of the reconstruction (A).")
         add('--sym', help="Symmetry of the particle.")
@@ -194,7 +174,6 @@
             mdOut = MetaData()
             mdOutSub = MetaData()
 
-<<<<<<< HEAD
             for particle in md:
                 subparticles, subtracted = create_subparticles(particle,
                                                        symmetry_matrices,
@@ -206,21 +185,8 @@
                                                        len(mdOut),
                                                        args.align_subparticles,
                                                        subtract_masked_map,
+                                                       True, # create star files
                                                        filters)
-=======
-        for particle in md:
-            subparticles, subtracted = create_subparticles(particle,
-                                                   symmetry_matrices,
-                                                   subparticle_vector_list,
-                                                   particle_size,
-                                                   args.randomize,
-                                                   "subparticles", args.unique,
-                                                   len(mdOut),
-                                                   args.align_subparticles,
-                                                   subtract_masked_map,
-                                                   args.create_star, filters)
->>>>>>> 9e3aeaa4
-
 
                 mdOut.addData(subparticles)
                 mdOutSub.addData(subtracted)
@@ -232,15 +198,12 @@
 
             print "\nFinished creating the subparticles!\n"
 
-<<<<<<< HEAD
         if args.extract_subparticles:
             print "Extracting subparticles..."
-            extract_subparticles(subpart_image_size, args.np, args.masked_map, output, deleteParticles=True)
+            extract_subparticles(subpart_image_size, args.np, args.masked_map,
+                                 output, deleteParticles=True)
             print "\nFinished extracting the subparticles!\n"
-=======
-        if args.reconstruct:
-            reconstruct_subparticles(args.np, mdOutSub, output)
->>>>>>> 9e3aeaa4
+
 
 if __name__ == "__main__":    
     LocalizedReconstruction().main()
